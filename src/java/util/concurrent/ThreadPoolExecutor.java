--- conflicted
+++ resolved
@@ -1238,12 +1238,9 @@
              * timed为trure，则通过workQueue的poll方法进行超时控制，如果在keepAliveTime时间内没有获取任务，则返回null；
              * 否则通过take方法，如果队列为空，则take方法会阻塞直到队列中不为空；
              *
-<<<<<<< HEAD
-=======
              * 问题：非核心线程时如何做到关闭安的？ 非核心线程空闲时间超哥keepAliveTime 就会关闭，但是 他是如何知道自己超过了 keepAliveTime的呢？
              * （1）方案1：有一个线程不断检查每个线程自上次执行完任务之后的时间戳
              * （2）方案2：线程有两种状态，要么正在执行任务，要么阻塞在取任务。这里主要是使用到了队列的超时取任务的方法
->>>>>>> 7e22c737
              */
             try {
                 Runnable r = timed ? workQueue.poll(keepAliveTime, TimeUnit.NANOSECONDS) : workQueue.take();
